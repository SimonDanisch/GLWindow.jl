--- conflicted
+++ resolved
@@ -64,11 +64,12 @@
     glDisable(GL_SCISSOR_TEST)
     glViewport(0,0, wh...)
     drawbuffers(ot_fb, [1,4])
+    glClearBufferfv(GL_DEPTH, 0, Float32[1])
     glClearBufferfv(GL_COLOR, 3, Float32[0,0,0,0]) # clear the hit detection buffer
 
     # render the pass
     opaque_setup()
-    glClearBufferfv(GL_DEPTH, 0, Float32[1]) # we always clear depth
+    
     render_opaque(window)
 
     glDisable(GL_SCISSOR_TEST)
@@ -95,25 +96,18 @@
     # swap buffers and poll GLFW events
     swapbuffers(window)
     GLFW.PollEvents()
+    #GLFW.WaitEvents()
+    #@threadcall((:glfwWaitEvents, GLFW.lib), Void, ())
     Reactive.run_timer()
     Reactive.run_till_now()
     Reactive.run_till_now() # execute secondary cycled events!
     yield()
     nothing
 end
-<<<<<<< HEAD
-=======
-function pollwindow(window)
-    while isopen(window)
-       GLFW.PollEvents()
-       yield()
-       sleep(1/60)
-    end
-end
+
 
 # nanoseconds between each frame
-const _ns_per_frame = 1e9 / 30
->>>>>>> 3ed584d1
+const _ns_per_frame = 1e9 / 60
 
 """
 Blocking renderloop
@@ -122,8 +116,6 @@
     nw = time_ns()
     while isopen(window)
         render_frame(window)
-<<<<<<< HEAD
-=======
         GLFW.PollEvents()
 
         # if we've gone too fast, sleep for the remaining time
@@ -133,7 +125,6 @@
             secs = (_ns_per_frame - ns_diff) * 1e-9
             sleep(secs)
         end
->>>>>>> 3ed584d1
     end
     destroy!(window)
 end
@@ -150,6 +141,7 @@
             glScissor(sa_pa)
             glViewport(sa)
             c = Float32[red(x.color), green(x.color), blue(x.color), alpha(x.color)]
+            glClearBufferfv(GL_DEPTH, 0, Float32[1])
             glClearBufferfv(GL_COLOR, 0, c)
             for elem in x.renderlist[x.transparent]
                 elem[:is_transparent_pass] = Cint(true)
@@ -177,6 +169,7 @@
             glScissor(sa_pa)
             glViewport(sa)
             c = Float32[red(x.color), green(x.color), blue(x.color), alpha(x.color)]
+            glClearBufferfv(GL_DEPTH, 0, Float32[1])
             glClearBufferfv(GL_COLOR, 0, c)
             for elem in x.renderlist
                 elem[:is_transparent_pass] = Cint(false)
