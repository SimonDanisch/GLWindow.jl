--- conflicted
+++ resolved
@@ -1,7 +1,3 @@
-<<<<<<< HEAD
-=======
-
->>>>>>> 45874477
 immutable MonitorProperties
     name::ASCIIString
     isprimary::Bool
@@ -47,21 +43,13 @@
 SCREEN_ID_COUNTER = 1
 
 type Screen
-<<<<<<< HEAD
     id 		 	::Symbol
     area 		::Signal{Rectangle{Int}}
     parent 		::Screen
     children 	::Vector{Screen}
     inputs 		::Dict{Symbol, Any}
     renderlist 	::Vector{RenderObject}
-=======
-    id::Symbol
-    area
-    parent::Screen
-    children::Vector{Screen}
-    inputs::Dict{Symbol, Any}
-    renderlist::Vector{RenderObject}
->>>>>>> 45874477
+
 
     hidden 		::Signal{Bool}
     hasfocus 	::Signal{Bool}
@@ -217,12 +205,6 @@
     end
 end
 
-<<<<<<< HEAD
-=======
-const WINDOW_TO_SCREEN_DICT 	   = Dict{Window, Screen}()
-const GLFW_SCREEN_STACK 	   	   = Screen[]
->>>>>>> 45874477
-
 
 import Base.(==)
 Base.hash(x::Window, h::Uint64)    = hash(x.ref, h)
@@ -246,7 +228,6 @@
 
 
 function window_resized(window, w::Cint, h::Cint)
-<<<<<<< HEAD
     update(window, :_window_size, Rectangle(0, 0, Int(w), Int(h)))
     return nothing
 end
@@ -256,24 +237,12 @@
 end
 function window_position(window, x::Cint, y::Cint)
     update(window, :windowposition, Vec(Int(x),Int(y)))
-=======
-	update(window, :window_size, Vector4{Int}(0, 0, w, h))
-    return nothing
-end
-function framebuffer_size(window, w::Cint, h::Cint)
-	update(window, :framebuffer_size, Vector2{Int}(w, h))
-    return nothing
-end
-function window_position(window, x::Cint, y::Cint)
-	update(window, :windowposition, Vector2{Int}(x,y))
->>>>>>> 45874477
     return nothing
 end
 
 
 
 function key_pressed(window::Window, button::Cint, scancode::Cint, action::Cint, mods::Cint)
-<<<<<<< HEAD
     screen = WINDOW_TO_SCREEN_DICT[window]
     if button != GLFW.KEY_UNKNOWN
         buttonspressed 	= screen.inputs[:buttonspressed]
@@ -337,68 +306,6 @@
     push!(screen.inputs[:scroll_x], Float64(0)) # reset to zero
     push!(screen.inputs[:scroll_y], Float64(0))
     return nothing
-=======
-	screen = WINDOW_TO_SCREEN_DICT[window]
-	if sign(button) == 1
-		buttonspressed 	= screen.inputs[:buttonspressed]
-		keyset 			= buttonspressed.value
-		buttonI 		= @compat(Int(button))
-		if action == GLFW.PRESS  
-			buttondown 	= screen.inputs[:buttondown]
-			push!(buttondown, buttonI)
-			push!(keyset, buttonI)
-			push!(buttonspressed, keyset)
-		elseif action == GLFW.RELEASE 
-			buttonreleased 	= screen.inputs[:buttonreleased]
-			push!(buttonreleased, buttonI)
-			setdiff!(keyset, Set(buttonI))
-			push!(buttonspressed, keyset)
-		end
-	end
-	return nothing
-end
-function mouse_clicked(window::Window, button::Cint, action::Cint, mods::Cint)
-	screen = WINDOW_TO_SCREEN_DICT[window]
-	
-	buttonspressed 	= screen.inputs[:mousebuttonspressed]
-	keyset 			= buttonspressed.value
-	buttonI 		= @compat(Int(button))
-	if action == GLFW.PRESS  
-		buttondown 	= screen.inputs[:mousedown]
-		push!(buttondown, buttonI)
-		push!(keyset, buttonI)
-		push!(buttonspressed, keyset)
-	elseif action == GLFW.RELEASE 
-		buttonreleased 	= screen.inputs[:mousereleased]
-		push!(buttonreleased, buttonI)
-		setdiff!(keyset, Set(buttonI))
-		push!(buttonspressed, keyset)
-	end
-	return nothing
-end
-
-function unicode_input(window::Window, c::Cuint)
-	update(window, :unicodeinput, Char[c], keepsimilar = true)
-	update(window, :unicodeinput, Char[], keepsimilar = true)
-	return nothing
-end
-
-function cursor_position(window::Window, x::Cdouble, y::Cdouble)
-	update(window, :mouseposition_glfw_coordinates, Vector2{Float64}(x, y))
-	return nothing
-end
-function hasfocus(window::Window, focus::Cint)
-	update(window, :hasfocus, focus==GL_TRUE)
-	return nothing
-end
-function scroll(window::Window, xoffset::Cdouble, yoffset::Cdouble)
-	screen = WINDOW_TO_SCREEN_DICT[window]
-	push!(screen.inputs[:scroll_x], @compat(Float64(xoffset)))
-	push!(screen.inputs[:scroll_y], @compat(Float64(yoffset)))
-	push!(screen.inputs[:scroll_x], zero(Float64))
-	push!(screen.inputs[:scroll_y], zero(Float64))
-	return nothing
->>>>>>> 45874477
 end
 function entered_window(window::Window, entered::Cint)
     update(window, :insidewindow, entered == 1)
@@ -450,7 +357,6 @@
 
 
 function createwindow(name::String, w, h; debugging = false, windowhints=[(GLFW.SAMPLES, 4)])
-<<<<<<< HEAD
 
     for elem in windowhints
         GLFW.WindowHint(elem...)
@@ -547,95 +453,5 @@
     WINDOW_TO_SCREEN_DICT[window] = screen
     push!(GLFW_SCREEN_STACK, screen)
     screen
-=======
-	GLFW.Init()
-	for elem in windowhints
-		GLFW.WindowHint(elem...)
-	end
-	@osx_only begin
-		if debugging
-			println("warning: OpenGL debug message callback not available on osx")
-			debugging = false
-		end
-		GLFW.WindowHint(GLFW.CONTEXT_VERSION_MAJOR, 3)
-		GLFW.WindowHint(GLFW.CONTEXT_VERSION_MINOR, 2)
-		GLFW.WindowHint(GLFW.OPENGL_FORWARD_COMPAT, GL_TRUE)
-		GLFW.WindowHint(GLFW.OPENGL_PROFILE, GLFW.OPENGL_CORE_PROFILE)
-	end
-	
-	GLFW.WindowHint(GLFW.OPENGL_DEBUG_CONTEXT, convert(Cint, debugging))
-	window = GLFW.CreateWindow(w, h, name)
-	GLFW.MakeContextCurrent(window)
-	GLFW.ShowWindow(window)
-	if debugging
-		glDebugMessageCallbackARB(_openglerrorcallback, C_NULL)
-	end
-
-	GLFW.SetWindowCloseCallback(window, window_closed)
-	GLFW.SetWindowSizeCallback(window, window_resized)
-	GLFW.SetWindowPosCallback(window, window_position)
-	GLFW.SetKeyCallback(window, key_pressed)
-	GLFW.SetCharCallback(window, unicode_input)
-	GLFW.SetMouseButtonCallback(window, mouse_clicked)
-	GLFW.SetCursorPosCallback(window, cursor_position)
-	GLFW.SetScrollCallback(window, scroll)
-	GLFW.SetCursorEnterCallback(window, entered_window)
-	GLFW.SetFramebufferSizeCallback(window, framebuffer_size)
-	GLFW.SetWindowFocusCallback(window, hasfocus)
-
-	GLFW.SetWindowSize(window, w, h) # Seems to be necessary to guarantee that window > 0
-
-	width, height 		= GLFW.GetWindowSize(window)
-	fwidth, fheight 	= GLFW.GetFramebufferSize(window)
-	framebuffers 		= Input(Vector2{Int}(fwidth, fheight))
-	window_size 		= Input(Vector4{Int}(0, 0, width, height))
-	glViewport(0, 0, fwidth, fheight)
-
-
-	mouseposition_glfw 	= Input(Vector2(0.0))
-	mouseposition 		= lift((mouse, window) -> Vector2(mouse[1], window[4] - mouse[2]), Vector2{Float64}, mouseposition_glfw, window_size)
-
-	
-	inputs = Dict{Symbol, Any}()
-	inputs[:insidewindow] = Input(false)
-	inputs[:open] = Input(true)
-	inputs[:hasfocus] = Input(false)
-
-	inputs[:window_size] = window_size
-	inputs[:framebuffer_size] = framebuffers
-	inputs[:windowposition] = Input(Vector2(0))
-
-	inputs[:unicodeinput] = Input(Char[])
-
-	inputs[:buttonspressed] = Input(IntSet())
-	inputs[:buttondown] = Input(0)
-	inputs[:buttonreleased] = Input(0)
-
-	inputs[:mousebuttonspressed] = Input(IntSet())
-	inputs[:mousedown] = Input(0)
-	inputs[:mousereleased] = Input(0)
-
-	inputs[:mouseposition] = mouseposition
-	inputs[:mouseposition_glfw_coordinates] = mouseposition_glfw
-
-	inputs[:scroll_x] = Input(0.0)
-	inputs[:scroll_y] = Input(0.0)
-
-	children = Screen[]
-	mouse 	 = filter(Vector2(0.0), mouseposition) do mpos
-		!any(children) do screen 
-			isinside(screen.area.value, mpos...)
-		end
-	end
-	camera_input = merge(inputs, @compat(Dict(:mouseposition=>mouse)))
-	pcamera  	 = PerspectiveCamera(camera_input, Vec3(2), Vec3(0))
-	pocamera     = OrthographicPixelCamera(camera_input)
-
-	screen = Screen(lift(x->Rectangle(0, 0, x...), framebuffers), children, inputs, RenderObject[], Input(false), inputs[:hasfocus], pcamera, pocamera, window)
-	WINDOW_TO_SCREEN_DICT[window] = screen
-	push!(GLFW_SCREEN_STACK, screen)
-
-	init_glutils()
-	screen
->>>>>>> 45874477
+
 end